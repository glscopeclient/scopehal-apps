--- conflicted
+++ resolved
@@ -146,9 +146,7 @@
 				case FunctionGenerator::SHAPE_CARDIAC:
 					str = "Cardiac";
 					break;
-
-<<<<<<< HEAD
-=======
+					
 				case FunctionGenerator::SHAPE_STAIRCASE_UP:
 					str = "Staircase up";
 					break;
@@ -257,7 +255,6 @@
 					str = "Acot";
 					break;
 
->>>>>>> 7cdd764b
 				//Arbitrary is not supported yet so don't show it in the list
 				//case FunctionGenerator::SHAPE_ARBITRARY:
 				//	continue;
