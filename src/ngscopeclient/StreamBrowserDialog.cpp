--- conflicted
+++ resolved
@@ -104,7 +104,7 @@
 	else
 		m_instrumentLastBadge[inst] = std::pair<double,InstrumentBadge>(now,badge);
 
-	switch (badge) 
+	switch (badge)
 	{
 		case StreamBrowserDialog::BADGE_ARMED:
 			/* prefer language "ARMED" to "RUN":
@@ -168,7 +168,7 @@
 
 	const char* selectedLabel = NULL;
 	int itemIndex = 0;
-	while (const char *label = va_arg(ap, const char *)) 
+	while (const char *label = va_arg(ap, const char *))
 	{
 		if(itemIndex == selected)
 		{
@@ -194,7 +194,7 @@
 	{
 		va_start(ap, selected);
 		itemIndex = 0;
-		while (const char *label = va_arg(ap, const char *)) 
+		while (const char *label = va_arg(ap, const char *))
 		{
 			const bool is_selected = (itemIndex == selected);
 			if(ImGui::Selectable(label, is_selected))
@@ -204,88 +204,6 @@
 				ImGui::SetItemDefaultFocus();
 			itemIndex++;
 		}
-<<<<<<< HEAD
-		if(selectedLabel == NULL)
-		{
-			va_start(ap, selected);
-			selectedLabel = va_arg(ap, const char *);
-			selected = 0;
-		}
-		float xsz = ImGui::CalcTextSize(selectedLabel).x + ImGui::GetStyle().ItemSpacing.x + ImGui::GetStyle().FramePadding.x * 2;
-		if ((badgeXCur - xsz) < badgeXMin)
-			return result; // No room to display the combo
-		badgeXCur -= xsz - ImGui::GetStyle().ItemSpacing.x;
-		ImGui::SameLine(badgeXCur);
-		ImGui::PushStyleColor(ImGuiCol_FrameBg, color);
-		ImGui::PushStyleVar(ImGuiStyleVar_FramePadding, ImVec2(4, 0));
-		if(ImGui::BeginCombo(" ", selectedLabel, ImGuiComboFlags_NoArrowButton | ImGuiComboFlags_WidthFitPreview)) // Label cannot be emtpy for the combo to work
-		{
-			va_start(ap, selected);
-			itemIndex = 0;
-			while (const char *label = va_arg(ap, const char *)) 
-			{
-                const bool is_selected = (itemIndex == selected);
-                if(ImGui::Selectable(label, is_selected))
-					result = itemIndex;
-                // Set the initial focus when opening the combo (scrolling + keyboard navigation focus)
-                if (is_selected)
-                    ImGui::SetItemDefaultFocus();
-				itemIndex++;
-            }
-            ImGui::EndCombo();
-		}
-		ImGui::PopStyleVar();
-		ImGui::PopStyleColor();
-		return result;
-	};
-	auto renderToggle = [renderCombo](ImVec4 color, bool curValue) -> bool
-	{
-		return (renderCombo(color, (int)curValue, "OFF", "ON", NULL) == 1);
-	};
-	auto renderOnOffToggle = [this, renderToggle](bool curValue) -> bool
-	{
-		auto& prefs = m_session.GetPreferences();
-		ImVec4 color = ImGui::ColorConvertU32ToFloat4((curValue ? prefs.GetColor("Appearance.Stream Browser.instrument_on_badge_color") : prefs.GetColor("Appearance.Stream Browser.instrument_off_badge_color")));
-		return renderToggle(color, curValue);
-	};
-	auto renderDownloadProgress = [this, &badgeXMin, &badgeXCur](std::shared_ptr<Instrument> inst, InstrumentChannel *chan, bool isLast)
-	{
-		static const char* const download[] = {"DOWNLOADING", "DOWNLOAD" ,"DL","D", NULL};
-
-		/* prefer language "PENDING" to "WAITING": "PENDING" implies
-		 * that we are going to do it when we get through a list of
-		 * other things, "WAITING" could mean that the channel is
-		 * waiting for something else (trigger?)
-		 */
-		static const char* const pend[]     = {"PENDING"    , "PEND"     ,"PE","P", NULL};
-
-		/* prefer language "COMPLETE" to "READY": "READY" implies
-		 * that the channel might be ready to capture or something,
-		 * but "COMPLETE" at least is not to be confused with that.
-		 * ("DOWNLOADED" is more specific but is easy to confuse
-		 * with "DOWNLOADING".  If you can come up with a better
-		 * mid-length abbreviation for "COMPLETE" than "DL OK" /
-		 * "OK", give it a go, I guess.)
-		 */
-		static const char* const ready[]  	= {"COMPLETE"   , "DL OK"    ,"OK","C", NULL};
-
-		/* Let's use active for fast download channels to display when data is available
-		 */
-		static const char* const active[]   = {"ACTIVE"      , "ACTV"    ,"ACT","A", NULL};
-
-		static const char* const* labels;
-
-		ImVec4 color;
-		bool shouldRender = true;
-		bool hasProgress = false;
-		double elapsed = GetTime() - chan->GetDownloadStartTime();
-		auto& prefs = m_session.GetPreferences();
-
-
-		// determine what label we should apply, and while we are at
-		// it, determine if this channel appears to be slow enough
-		// to need a progress bar
-=======
 		ImGui::EndCombo();
 	}
 	ImGui::PopStyleVar();
@@ -341,7 +259,6 @@
 	// determine what label we should apply, and while we are at
 	// it, determine if this channel appears to be slow enough
 	// to need a progress bar
->>>>>>> b3bdc43a
 
 /// @brief hysteresis threshold for a channel finishing a download faster than this to be declared fast
 #define CHANNEL_DOWNLOAD_THRESHOLD_FAST_SECONDS ((double)0.2)
@@ -498,7 +415,7 @@
 	hovered |= ImGui::IsItemHovered();
 }
 
-/* 
+/*
 	@brief Rendering of an instrument node
 */
 void StreamBrowserDialog::renderInstrumentNode(shared_ptr<Instrument> instrument)
@@ -523,7 +440,7 @@
 		else
 		{
 			Oscilloscope::TriggerMode mode = state ? state->m_lastTriggerState : Oscilloscope::TRIGGER_MODE_STOP;
-			switch (mode) 
+			switch (mode)
 			{
 			case Oscilloscope::TRIGGER_MODE_RUN:
 				renderInstrumentBadge(instrument,true,BADGE_ARMED);
@@ -587,7 +504,7 @@
 			{
 				for(size_t i = 0 ; i < channelCount ; i++)
 				{
-					psu->SetPowerChannelActive(i,result);				
+					psu->SetPowerChannelActive(i,result);
 				}
 			}
 		}
@@ -631,7 +548,7 @@
 
 }
 
-/* 
+/*
 	@brief Rendering of a channel node
 */
 void StreamBrowserDialog::renderChannelNode(shared_ptr<Instrument> instrument, size_t channelIndex, bool isLast)
