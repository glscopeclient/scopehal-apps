--- conflicted
+++ resolved
@@ -24,14 +24,13 @@
 \defgroup drivers Instrument drivers
 \ingroup libscopehal
 
-<<<<<<< HEAD
-\defgroup sdrdrivers SDR drivers
-=======
 \defgroup scopedrivers Oscilloscope / LA drivers
 \ingroup drivers
 
+\defgroup sdrdrivers SDR drivers
+\ingroup drivers
+
 \defgroup spectrometerdrivers Spectrometer drivers
->>>>>>> 7543f717
 \ingroup drivers
 
 \defgroup vnadrivers VNA drivers
